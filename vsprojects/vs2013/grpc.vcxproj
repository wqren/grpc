--- conflicted
+++ resolved
@@ -134,15 +134,12 @@
     <ClInclude Include="..\..\src\core\iomgr\tcp_posix.h" />
     <ClInclude Include="..\..\src\core\iomgr\tcp_server.h" />
     <ClInclude Include="..\..\src\core\iomgr\time_averaged_stats.h" />
-<<<<<<< HEAD
+    <ClInclude Include="..\..\src\core\iomgr\wakeup_fd_posix.h" />
+    <ClInclude Include="..\..\src\core\iomgr\wakeup_fd_pipe.h" />
     <ClInclude Include="..\..\src\core\json\json.h" />
     <ClInclude Include="..\..\src\core\json\json_common.h" />
     <ClInclude Include="..\..\src\core\json\json_reader.h" />
     <ClInclude Include="..\..\src\core\json\json_writer.h" />
-=======
-    <ClInclude Include="..\..\src\core\iomgr\wakeup_fd_posix.h" />
-    <ClInclude Include="..\..\src\core\iomgr\wakeup_fd_pipe.h" />
->>>>>>> f6f3ea91
     <ClInclude Include="..\..\src\core\statistics\census_interface.h" />
     <ClInclude Include="..\..\src\core\statistics\census_log.h" />
     <ClInclude Include="..\..\src\core\statistics\census_rpc_stats.h" />
@@ -285,7 +282,14 @@
     </ClCompile>
     <ClCompile Include="..\..\src\core\iomgr\time_averaged_stats.c">
     </ClCompile>
-<<<<<<< HEAD
+    <ClCompile Include="..\..\src\core\iomgr\wakeup_fd_eventfd.c">
+    </ClCompile>
+    <ClCompile Include="..\..\src\core\iomgr\wakeup_fd_nospecial.c">
+    </ClCompile>
+    <ClCompile Include="..\..\src\core\iomgr\wakeup_fd_pipe.c">
+    </ClCompile>
+    <ClCompile Include="..\..\src\core\iomgr\wakeup_fd_posix.c">
+    </ClCompile>
     <ClCompile Include="..\..\src\core\json\json.c">
     </ClCompile>
     <ClCompile Include="..\..\src\core\json\json_reader.c">
@@ -293,15 +297,6 @@
     <ClCompile Include="..\..\src\core\json\json_string.c">
     </ClCompile>
     <ClCompile Include="..\..\src\core\json\json_writer.c">
-=======
-    <ClCompile Include="..\..\src\core\iomgr\wakeup_fd_eventfd.c">
-    </ClCompile>
-    <ClCompile Include="..\..\src\core\iomgr\wakeup_fd_nospecial.c">
-    </ClCompile>
-    <ClCompile Include="..\..\src\core\iomgr\wakeup_fd_pipe.c">
-    </ClCompile>
-    <ClCompile Include="..\..\src\core\iomgr\wakeup_fd_posix.c">
->>>>>>> f6f3ea91
     </ClCompile>
     <ClCompile Include="..\..\src\core\statistics\census_init.c">
     </ClCompile>
