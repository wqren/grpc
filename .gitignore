--- conflicted
+++ resolved
@@ -46,13 +46,12 @@
 *-gyp.mk
 out
 
-<<<<<<< HEAD
 # YCM config files
 .ycm_extra_conf.py
 
 # Core dump files
 core
-=======
+
 # XCode
 build/
 *.pbxuser
@@ -79,5 +78,4 @@
 # Cocoapods artifacts
 # Podfile.lock and the workspace file are tracked, to ease deleting them. That's
 # needed to trigger "pod install" to rerun the preinstall commands.
-Pods/
->>>>>>> 1bc8fa7b
+Pods/