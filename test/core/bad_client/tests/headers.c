--- conflicted
+++ resolved
@@ -96,13 +96,10 @@
                            0);
   GRPC_RUN_BAD_CLIENT_TEST(verifier, PFX_STR
                            "\x00\x00\x05\x01\x24\x00\x00\x00\x01"
-<<<<<<< HEAD
                            "",
                            GRPC_BAD_CLIENT_DISCONNECT);
   GRPC_RUN_BAD_CLIENT_TEST(verifier, PFX_STR
                            "\x00\x00\x05\x01\x24\x00\x00\x00\x01"
-=======
->>>>>>> 248904af
                            "\x00",
                            GRPC_BAD_CLIENT_DISCONNECT);
   GRPC_RUN_BAD_CLIENT_TEST(verifier, PFX_STR
