--- conflicted
+++ resolved
@@ -119,12 +119,8 @@
   size_t i;
   call_data *calld = elem->call_data;
   int new_slices_added = 0; /* GPR_FALSE */
-<<<<<<< HEAD
-
-=======
   grpc_metadata_batch metadata;
   grpc_stream_op_buffer new_send_ops;
->>>>>>> e0d581b6
   grpc_sopb_init(&new_send_ops);
 
   for (i = 0; i < send_ops->nops; i++) {
@@ -149,14 +145,9 @@
         }
         break;
       case GRPC_OP_METADATA:
-<<<<<<< HEAD
-        grpc_sopb_add_metadata(&new_send_ops, sop->data.metadata);
-        memset(&(sop->data.metadata), 0, sizeof(grpc_metadata_batch));
-=======
         /* move the metadata to the new buffer. */
         grpc_metadata_batch_move(&metadata, &sop->data.metadata);
         grpc_sopb_add_metadata(&new_send_ops, metadata);
->>>>>>> e0d581b6
         break;
       case GRPC_NO_OP:
         break;
