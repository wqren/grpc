--- conflicted
+++ resolved
@@ -320,16 +320,10 @@
 }
 
 static void start_connect(grpc_subchannel *c) {
-<<<<<<< HEAD
   c->backoff_delta = gpr_time_from_seconds(
       GRPC_SUBCHANNEL_INITIAL_CONNECT_BACKOFF_SECONDS, GPR_TIMESPAN);
-  c->next_attempt = gpr_time_add(gpr_now(GPR_CLOCK_REALTIME), c->backoff_delta);
-=======
-  gpr_timespec now = gpr_now(GPR_CLOCK_MONOTONIC);
-  c->next_attempt = now;
-  c->backoff_delta = gpr_time_from_seconds(1, GPR_TIMESPAN);
-
->>>>>>> b256faa3
+  c->next_attempt = gpr_time_add(
+      gpr_now(GPR_CLOCK_MONOTONIC), c->backoff_delta);
   continue_connect(c);
 }
 
