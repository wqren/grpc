--- conflicted
+++ resolved
@@ -39,11 +39,8 @@
 #include <grpc++/impl/sync.h>
 #include <grpc++/time.h>
 
-<<<<<<< HEAD
 #include "src/core/channel/compress_filter.h"
-=======
 #include "src/cpp/common/create_auth_context.h"
->>>>>>> 3e5d6167
 
 namespace grpc {
 
@@ -152,7 +149,6 @@
   return completion_op_ && completion_op_->CheckCancelled(cq_);
 }
 
-<<<<<<< HEAD
 void ServerContext::set_compression_level(grpc_compression_level level) {
   const grpc_compression_algorithm algorithm_for_level =
       grpc_compression_algorithm_for_level(level);
@@ -169,7 +165,8 @@
   }
   GPR_ASSERT(algorithm_name != NULL);
   AddInitialMetadata(GRPC_COMPRESS_REQUEST_ALGORITHM_KEY, algorithm_name);
-=======
+}
+
 void ServerContext::set_call(grpc_call* call) {
   call_ = call;
   auth_context_ = CreateAuthContext(call);
@@ -180,7 +177,6 @@
     auth_context_ = CreateAuthContext(call_);
   }
   return auth_context_;
->>>>>>> 3e5d6167
 }
 
 }  // namespace grpc