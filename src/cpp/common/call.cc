--- conflicted
+++ resolved
@@ -42,7 +42,6 @@
 
 void CallOpBuffer::Reset(void* next_return_tag) {
   return_tag_ = next_return_tag;
-<<<<<<< HEAD
 
   initial_metadata_count_ = 0;
   gpr_free(initial_metadata_);
@@ -51,11 +50,6 @@
   gpr_free(recv_initial_metadata_arr_.metadata);
   recv_initial_metadata_arr_ = {0, 0, nullptr};
 
-=======
-  send_initial_metadata_ = false;
-  initial_metadata_count_ = 0;
-  gpr_free(initial_metadata_);
->>>>>>> bb5227fc
   send_message_ = nullptr;
   if (send_message_buf_) {
     grpc_byte_buffer_destroy(send_message_buf_);
@@ -123,14 +117,8 @@
   initial_metadata_ = FillMetadata(metadata);
 }
 
-<<<<<<< HEAD
-void CallOpBuffer::AddRecvInitialMetadata(
-    std::multimap<grpc::string, grpc::string>* metadata) {
-  recv_initial_metadata_ = metadata;
-=======
 void CallOpBuffer::AddSendInitialMetadata(ClientContext *ctx) {
   AddSendInitialMetadata(&ctx->metadata_);
->>>>>>> bb5227fc
 }
 
 void CallOpBuffer::AddSendMessage(const google::protobuf::Message& message) {
